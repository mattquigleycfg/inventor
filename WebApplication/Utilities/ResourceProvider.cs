using System;
using System.Threading.Tasks;
using Autodesk.Forge.Core;
using Autodesk.Forge.DesignAutomation;
using Microsoft.Extensions.Options;

namespace WebApplication.Utilities
{
    public class ResourceProvider
    {
        public string BucketKey
        {
            get
            {
<<<<<<< HEAD
                if (string.IsNullOrEmpty(_bucketKey))
                {
                    // bucket name generated as "project-<three first chars from client ID>-<hash of client ID>"
                    _bucketKey = $"projects-{_configuration.ClientId.Substring(0, 3)}-{_configuration.HashString()}".ToLowerInvariant();
                }

                return _bucketKey;
=======
                return _bucketName;
>>>>>>> 36b7f56d
            }
        }
        private string _bucketKey;

        private readonly Lazy<Task<string>> _nickname;
        public Task<string> Nickname => _nickname.Value;

        private readonly ForgeConfiguration _configuration;

        public ResourceProvider(IOptions<ForgeConfiguration> forgeConfigOptionsAccessor, DesignAutomationClient client, string bucketName = null)
        {
<<<<<<< HEAD
            _bucketKey = projectsBucketOptionsAccessor.Value.Name;
=======
>>>>>>> 36b7f56d
            _configuration = forgeConfigOptionsAccessor.Value.Validate();
            _bucketName = bucketName ?? $"projects-{_configuration.ClientId.Substring(0, 3)}-{_configuration.HashString()}".ToLowerInvariant();
            _nickname = new Lazy<Task<string>>(async () => await client.GetNicknameAsync("me"));
        }
    }
}<|MERGE_RESOLUTION|>--- conflicted
+++ resolved
@@ -12,17 +12,7 @@
         {
             get
             {
-<<<<<<< HEAD
-                if (string.IsNullOrEmpty(_bucketKey))
-                {
-                    // bucket name generated as "project-<three first chars from client ID>-<hash of client ID>"
-                    _bucketKey = $"projects-{_configuration.ClientId.Substring(0, 3)}-{_configuration.HashString()}".ToLowerInvariant();
-                }
-
                 return _bucketKey;
-=======
-                return _bucketName;
->>>>>>> 36b7f56d
             }
         }
         private string _bucketKey;
@@ -34,12 +24,8 @@
 
         public ResourceProvider(IOptions<ForgeConfiguration> forgeConfigOptionsAccessor, DesignAutomationClient client, string bucketName = null)
         {
-<<<<<<< HEAD
-            _bucketKey = projectsBucketOptionsAccessor.Value.Name;
-=======
->>>>>>> 36b7f56d
             _configuration = forgeConfigOptionsAccessor.Value.Validate();
-            _bucketName = bucketName ?? $"projects-{_configuration.ClientId.Substring(0, 3)}-{_configuration.HashString()}".ToLowerInvariant();
+            _bucketKey = bucketName ?? $"projects-{_configuration.ClientId.Substring(0, 3)}-{_configuration.HashString()}".ToLowerInvariant();
             _nickname = new Lazy<Task<string>>(async () => await client.GetNicknameAsync("me"));
         }
     }
