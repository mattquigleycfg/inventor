--- conflicted
+++ resolved
@@ -162,41 +162,13 @@
             await _arranger.MoveRfaAsync(project, hash);
         }
 
-<<<<<<< HEAD
-
-        /// <summary>
-        /// Generate Drawing zip with folder structure (or take it from cache).
-        /// </summary>
-        public async Task GenerateDrawingAsync(string projectName, string hash)
-        {
-            _logger.LogInformation($"Generating Drawing for hash {hash}");
-=======
         public async Task<bool> ExportDrawingViewablesAsync(string projectName, string hash)
         {
             _logger.LogInformation($"Generating drawing viewables for hash {hash}");
->>>>>>> f09e89a6
 
             ProjectStorage storage = await _userResolver.GetProjectStorageAsync(projectName);
             Project project = storage.Project;
 
-<<<<<<< HEAD
-            //// *********************************************
-            //// temporary fail *********************************************
-            //_logger.LogError($"Failed to generate SAT file");
-            //throw new FdaProcessingException($"Failed to generate SAT file", "https://localhost:5000/#");
-            //// *********************************************
-
-
-            var ossNameProvider = project.OssNameProvider(hash);
-
-            var bucket = await _userResolver.GetBucketAsync();
-            // check if Drawing file is already generated
-            try
-            {
-                // TODO: this might be ineffective as some "get details" API call
-                await bucket.CreateSignedUrlAsync(ossNameProvider.Drawing);
-                return;
-=======
             var ossNameProvider = project.OssNameProvider(hash);
 
             bool generated = false;
@@ -216,7 +188,6 @@
                 }
 
                 return generated;
->>>>>>> f09e89a6
             }
             catch (ApiException e) when (e.ErrorCode == StatusCodes.Status404NotFound)
             {
@@ -225,23 +196,15 @@
 
             // OK, nothing in cache - generate it now
             var inputDocUrl = await bucket.CreateSignedUrlAsync(ossNameProvider.GetCurrentModel(storage.IsAssembly));
-<<<<<<< HEAD
-            ProcessingArgs drawingData = await _arranger.ForDrawingAsync(inputDocUrl);
-            ProcessingResult result = await _fdaClient.GenerateDrawing(drawingData);
-=======
             ProcessingArgs drawingData = await _arranger.ForDrawingViewablesAsync(inputDocUrl, storage.Metadata.TLA);
 
             ProcessingResult result = await _fdaClient.ExportDrawingAsync(drawingData);
->>>>>>> f09e89a6
             if (!result.Success)
             {
                 _logger.LogError($"{result.ErrorMessage} for project {project.Name} and hash {hash}");
                 throw new FdaProcessingException($"{result.ErrorMessage} for project {project.Name} and hash {hash}", result.ReportUrl);
             }
 
-<<<<<<< HEAD
-            await _arranger.MoveDrawingAsync(project, hash);
-=======
             // check if Drawing viewables file is generated
             try
             {
@@ -256,7 +219,6 @@
 
             await _arranger.MoveDrawingViewablesAsync(project, hash);
             return generated;
->>>>>>> f09e89a6
         }
 
         public async Task FileTransferAsync(string source, string target)
