--- conflicted
+++ resolved
@@ -24,10 +24,7 @@
 using Microsoft.Extensions.Logging;
 using WebApplication.Definitions;
 using WebApplication.Services;
-<<<<<<< HEAD
 using WebApplication.Services.Exceptions;
-=======
->>>>>>> 8d1d5e0e
 using WebApplication.State;
 using WebApplication.Utilities;
 using Project = WebApplication.State.Project;
@@ -45,11 +42,7 @@
         private readonly Uploads _uploads;
         private readonly ProjectService _projectService;
 
-<<<<<<< HEAD
-        public ProjectsController(ILogger<ProjectsController> logger, DtoGenerator dtoGenerator, UserResolver userResolver, Uploads uploads, ProjectService projectService)
-=======
-        public ProjectsController(ILogger<ProjectsController> logger, DtoGenerator dtoGenerator, UserResolver userResolver, ProfileProvider profileProvider, Uploads uploads)
->>>>>>> 8d1d5e0e
+        public ProjectsController(ILogger<ProjectsController> logger, DtoGenerator dtoGenerator, UserResolver userResolver, ProfileProvider profileProvider, Uploads uploads, ProjectService projectService)
         {
             _logger = logger;
             _dtoGenerator = dtoGenerator;
