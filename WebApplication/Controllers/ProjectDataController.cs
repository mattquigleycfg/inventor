﻿/////////////////////////////////////////////////////////////////////
// Copyright (c) Autodesk, Inc. All rights reserved
// Written by Forge Design Automation team for Inventor
//
// Permission to use, copy, modify, and distribute this software in
// object code form for any purpose and without fee is hereby granted,
// provided that the above copyright notice appears in all copies and
// that both that copyright notice and the limited warranty and
// restricted rights notice below appear in all supporting
// documentation.
//
// AUTODESK PROVIDES THIS PROGRAM "AS IS" AND WITH ALL FAULTS.
// AUTODESK SPECIFICALLY DISCLAIMS ANY IMPLIED WARRANTY OF
// MERCHANTABILITY OR FITNESS FOR A PARTICULAR USE.  AUTODESK, INC.
// DOES NOT WARRANT THAT THE OPERATION OF THE PROGRAM WILL BE
// UNINTERRUPTED OR ERROR FREE.
/////////////////////////////////////////////////////////////////////

using System.Threading.Tasks;
using Microsoft.AspNetCore.Mvc;
using Microsoft.Extensions.Logging;
using WebApplication.State;
using WebApplication.Utilities;

namespace WebApplication.Controllers
{
    /// <summary>
    /// The controller serves data for default project state. (IOW - no parameter hash is used)
    /// </summary>
    [ApiController]
    public class ProjectDataController : ControllerBase
    {
        private readonly UserResolver _userResolver;
        private readonly ILogger<ProjectDataController> _logger;

        public ProjectDataController(UserResolver userResolver, ILogger<ProjectDataController> logger)
        {
            _userResolver = userResolver;
            _logger = logger;
        }

        [HttpGet("parameters/{projectName}")]
        public async Task<ActionResult> GetParameters(string projectName)
        {
            return await SendLocalFileContent(projectName, LocalName.Parameters);
        }

        [HttpGet("bom/{projectName}")]
        public async Task<ActionResult> GetBOM(string projectName)
        {
            return await SendLocalFileContent(projectName, LocalName.BOM);
        }

        [HttpGet("bom/{projectName}/{hash}")]
        public async Task<ActionResult> GetBOM(string projectName, string hash)
        {
            return await SendLocalFileContent(projectName, LocalName.BOM, hash);
        }

        /// <summary>
        /// Send local file for the project.
        /// </summary>
        private async Task<ActionResult> SendLocalFileContent(string projectName, string fileName, string hash = null, string contentType = "application/json")
        {
<<<<<<< HEAD
            string localFile = await _userResolver.EnsureLocalFile(projectName, fileName);
=======
            string localFile = await EnsureLocalFile(projectName, fileName, hash);
>>>>>>> d8167436
            return new PhysicalFileResult(localFile, contentType);
        }
    }
}<|MERGE_RESOLUTION|>--- conflicted
+++ resolved
@@ -62,11 +62,7 @@
         /// </summary>
         private async Task<ActionResult> SendLocalFileContent(string projectName, string fileName, string hash = null, string contentType = "application/json")
         {
-<<<<<<< HEAD
-            string localFile = await _userResolver.EnsureLocalFile(projectName, fileName);
-=======
-            string localFile = await EnsureLocalFile(projectName, fileName, hash);
->>>>>>> d8167436
+            string localFile = await _userResolver.EnsureLocalFile(projectName, fileName, hash);
             return new PhysicalFileResult(localFile, contentType);
         }
     }
