﻿/////////////////////////////////////////////////////////////////////
// Copyright (c) Autodesk, Inc. All rights reserved
// Written by Forge Design Automation team for Inventor
//
// Permission to use, copy, modify, and distribute this software in
// object code form for any purpose and without fee is hereby granted,
// provided that the above copyright notice appears in all copies and
// that both that copyright notice and the limited warranty and
// restricted rights notice below appear in all supporting
// documentation.
//
// AUTODESK PROVIDES THIS PROGRAM "AS IS" AND WITH ALL FAULTS.
// AUTODESK SPECIFICALLY DISCLAIMS ANY IMPLIED WARRANTY OF
// MERCHANTABILITY OR FITNESS FOR A PARTICULAR USE.  AUTODESK, INC.
// DOES NOT WARRANT THAT THE OPERATION OF THE PROGRAM WILL BE
// UNINTERRUPTED OR ERROR FREE.
/////////////////////////////////////////////////////////////////////

using System;
using System.Threading.Tasks;
using Microsoft.AspNetCore.Routing;
using Microsoft.AspNetCore.SignalR;
using Microsoft.Extensions.Logging;
using Shared;
using WebApplication.Definitions;
using WebApplication.Job;
using WebApplication.Processing;
using WebApplication.Services;
using WebApplication.State;
using WebApplication.Utilities;

namespace WebApplication.Controllers
{
    public class JobsHub : Hub
    {
        #region Inner types

        /// <summary>
        /// Interaction with client side.
        /// </summary>
        /// <remarks>
        /// It's impossible to put it directly into <see cref="JobsHub"/>, because
        /// SignalR disallow overloaded methods, so need to name them differently.
        /// </remarks>
        private class Sender : IResultSender
        {
            /// <summary>
            /// Remote method name to be called on success.
            /// </summary>
            private const string OnComplete = "onComplete";

            /// <summary>
            /// Remote method name to be called on failure.
            /// </summary>
            private const string OnError = "onError";

            /// <summary>
            /// Where to send response.
            /// Notify only the client, who send the job request.
            /// </summary>
            private IClientProxy Destination => _hub.Clients.Caller;
            private readonly Hub _hub;

            public Sender(Hub hub)
            {
                _hub = hub;
            }

            public async Task SendSuccessAsync()
            {
                await Destination.SendAsync(OnComplete);
            }

            public async Task SendSuccessAsync(object arg0)
            {
                await Destination.SendAsync(OnComplete, arg0);
            }

            public async Task SendSuccessAsync(object arg0, object arg1)
            {
                await Destination.SendAsync(OnComplete, arg0, arg1);
            }

            public async Task SendSuccessAsync(object arg0, object arg1, object arg2)
            {
                await Destination.SendAsync(OnComplete, arg0, arg1, arg2);
            }

            public async Task SendErrorAsync()
            {
                await Destination.SendAsync(OnError);
            }

            public async Task SendErrorAsync(object arg0)
            {
                await Destination.SendAsync(OnError, arg0);
            }

            public async Task SendErrorAsync(object arg0, object arg1)
            {
                await Destination.SendAsync(OnError, arg0, arg1);
            }

            public async Task SendErrorAsync(object arg0, object arg1, object arg2)
            {
                await Destination.SendAsync(OnError, arg0, arg1, arg2);
            }
        }

        #endregion

        private readonly ILogger<JobsHub> _logger;
        private readonly ProjectWork _projectWork;
        private readonly LinkGenerator _linkGenerator;
        private readonly ProfileProvider _profileProvider;
        private readonly UserResolver _userResolver;
        private readonly Sender _sender;
        private readonly Uploads _uploads;
        private readonly DtoGenerator _dtoGenerator;
        private readonly ProjectService _projectService;

        public JobsHub(ILogger<JobsHub> logger, ProjectWork projectWork, LinkGenerator linkGenerator, UserResolver userResolver, 
<<<<<<< HEAD
            Uploads uploads, DtoGenerator dtoGenerator, ProjectService projectService)
=======
            ProfileProvider profileProvider, Uploads uploads, DtoGenerator dtoGenerator)
>>>>>>> 8d1d5e0e
        {
            _logger = logger;
            _projectWork = projectWork;
            _linkGenerator = linkGenerator;
            _profileProvider = profileProvider;
            _userResolver = userResolver;
            _uploads = uploads;
            _dtoGenerator = dtoGenerator;
            _projectService = projectService;

            _sender = new Sender(this);
        }

        public async Task CreateUpdateJob(string projectId, InventorParameters parameters, string token)
        {
            _logger.LogInformation($"invoked CreateJob, connectionId : {Context.ConnectionId}");

            _profileProvider.Token = token;

            // create job and run it
            var job = new UpdateModelJobItem(_logger, projectId, parameters, _projectWork);
            await RunJobAsync(job);
        }

        public async Task CreateRFAJob(string projectId, string hash, string token)
        {
            _logger.LogInformation($"invoked CreateRFAJob, connectionId : {Context.ConnectionId}");

            _profileProvider.Token = token;

            // create job and run it
            var job = new RFAJobItem(_logger, projectId, hash, _projectWork, _linkGenerator);
            await RunJobAsync(job);
        }

        public async Task CreateDrawingDownloadJob(string projectId, string hash, string token)
        {
            _logger.LogInformation($"invoked CreateDrawingDownloadJob, connectionId : {Context.ConnectionId}");

            _profileProvider.Token = token;

            // create job and run it
            var job = new DrawingJobItem(_logger, projectId, hash, _projectWork, _linkGenerator);
            await RunJobAsync(job);
        }

        public async Task CreateAdoptJob(string packageId, string token)
        {
            _logger.LogInformation($"invoked CreateAdoptJob, connectionId : {Context.ConnectionId}");

            _profileProvider.Token = token;

            // get upload information
            (ProjectInfo projectInfo, string fileName) = _uploads.GetUploadData(packageId);
            _uploads.ClearUploadData(packageId);

            // create job and run it
            var job = new AdoptJobItem(_logger, projectInfo, fileName, _projectWork, _dtoGenerator, _userResolver);
            await RunJobAsync(job);
        }

        public async Task CreateDrawingPdfJob(string projectId, string hash, string token)
        {
            _logger.LogInformation($"invoked CreateDrawingPdfJob, connectionId : {Context.ConnectionId}");

            _profileProvider.Token = token;

            // create job and run it
            var job = new ExportDrawingPdfJobItem(_logger, projectId, hash, _projectWork, _linkGenerator);
            await RunJobAsync(job);
        }

        public async Task CreateAdoptProjectWithParametersJob(AdoptProjectWithParametersPayload payload, string token = null)
        {
            _logger.LogInformation($"invoked CreateDrawingPdfJob, connectionId : {Context.ConnectionId}");

            _userResolver.Token = token;

            // create job and run it
            var job = new AdoptProjectWithParametersJobItem(_logger, _projectService, payload, _dtoGenerator);
            await RunJobAsync(job);
        }

        private async Task RunJobAsync(JobItemBase job)
        {
            try
            {
                await job.ProcessJobAsync(_sender);
            }
            catch (FdaProcessingException fpe)
            {
                _logger.LogError(fpe, $"Processing failed for {job.Id}");
                await _sender.SendErrorAsync(job.Id, fpe.ReportUrl);
            }
            catch (Exception e)
            {
                _logger.LogError(e, $"Processing failed for {job.Id}");
                await _sender.SendErrorAsync(job.Id, e.Message);
            }
        }
    }
}<|MERGE_RESOLUTION|>--- conflicted
+++ resolved
@@ -120,11 +120,7 @@
         private readonly ProjectService _projectService;
 
         public JobsHub(ILogger<JobsHub> logger, ProjectWork projectWork, LinkGenerator linkGenerator, UserResolver userResolver, 
-<<<<<<< HEAD
-            Uploads uploads, DtoGenerator dtoGenerator, ProjectService projectService)
-=======
-            ProfileProvider profileProvider, Uploads uploads, DtoGenerator dtoGenerator)
->>>>>>> 8d1d5e0e
+            ProfileProvider profileProvider, Uploads uploads, DtoGenerator dtoGenerator, ProjectService projectService)
         {
             _logger = logger;
             _projectWork = projectWork;
@@ -201,7 +197,7 @@
         {
             _logger.LogInformation($"invoked CreateDrawingPdfJob, connectionId : {Context.ConnectionId}");
 
-            _userResolver.Token = token;
+            _profileProvider.Token = token;
 
             // create job and run it
             var job = new AdoptProjectWithParametersJobItem(_logger, _projectService, payload, _dtoGenerator);
