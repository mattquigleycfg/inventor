﻿/////////////////////////////////////////////////////////////////////
// Copyright (c) Autodesk, Inc. All rights reserved
// Written by Forge Design Automation team for Inventor
//
// Permission to use, copy, modify, and distribute this software in
// object code form for any purpose and without fee is hereby granted,
// provided that the above copyright notice appears in all copies and
// that both that copyright notice and the limited warranty and
// restricted rights notice below appear in all supporting
// documentation.
//
// AUTODESK PROVIDES THIS PROGRAM "AS IS" AND WITH ALL FAULTS.
// AUTODESK SPECIFICALLY DISCLAIMS ANY IMPLIED WARRANTY OF
// MERCHANTABILITY OR FITNESS FOR A PARTICULAR USE.  AUTODESK, INC.
// DOES NOT WARRANT THAT THE OPERATION OF THE PROGRAM WILL BE
// UNINTERRUPTED OR ERROR FREE.
/////////////////////////////////////////////////////////////////////

using System;
using System.Threading.Tasks;
using Microsoft.AspNetCore.Routing;
using Microsoft.AspNetCore.SignalR;
using Microsoft.Extensions.Configuration;
using Microsoft.Extensions.Logging;
using Shared;
using WebApplication.Definitions;
using WebApplication.Job;
using WebApplication.Processing;
using WebApplication.Services;
using WebApplication.State;
using WebApplication.Utilities;

namespace WebApplication.Controllers
{
    public class JobsHub : Hub
    {
        #region Inner types

        /// <summary>
        /// Interaction with client side.
        /// </summary>
        /// <remarks>
        /// It's impossible to put it directly into <see cref="JobsHub"/>, because
        /// SignalR disallow overloaded methods, so need to name them differently.
        /// </remarks>
        private class Sender : IResultSender
        {
            /// <summary>
            /// Remote method name to be called on success.
            /// </summary>
            private const string OnComplete = "onComplete";

            /// <summary>
            /// Remote method name to be called on failure.
            /// </summary>
            private const string OnError = "onError";

            /// <summary>
            /// Where to send response.
            /// Notify only the client, who send the job request.
            /// </summary>
            private IClientProxy Destination => _hub.Clients.Caller;
            private readonly Hub _hub;

            public Sender(Hub hub)
            {
                _hub = hub;
            }

            public async Task SendSuccessAsync()
            {
                await Destination.SendAsync(OnComplete);
            }

            public async Task SendSuccessAsync(object arg0)
            {
                await Destination.SendAsync(OnComplete, arg0);
            }

            public async Task SendSuccessAsync(object arg0, object arg1)
            {
                await Destination.SendAsync(OnComplete, arg0, arg1);
            }

            public async Task SendSuccessAsync(object arg0, object arg1, object arg2)
            {
                await Destination.SendAsync(OnComplete, arg0, arg1, arg2);
            }

            public async Task SendErrorAsync(ProcessingError error)
            {
                await Destination.SendAsync(OnError, error);
            }
        }

        #endregion

        private readonly ILogger<JobsHub> _logger;
        private readonly ProjectWork _projectWork;
        private readonly LinkGenerator _linkGenerator;
        private readonly ProfileProvider _profileProvider;
        private readonly UserResolver _userResolver;
        private readonly Sender _sender;
        private readonly Uploads _uploads;
        private readonly DtoGenerator _dtoGenerator;
<<<<<<< HEAD
        private readonly ProjectService _projectService;
        private readonly AdoptProjectWithParametersPayloadProvider _adoptProjectWithParametersPayloadProvider;
        private readonly IConfiguration _configuration;

        public JobsHub(ILogger<JobsHub> logger, ProjectWork projectWork, LinkGenerator linkGenerator, UserResolver userResolver, 
            ProfileProvider profileProvider, Uploads uploads, DtoGenerator dtoGenerator, ProjectService projectService,
            AdoptProjectWithParametersPayloadProvider adoptProjectWithParametersPayloadProvider, IConfiguration configuration)
=======

        public JobsHub(ILogger<JobsHub> logger, ProjectWork projectWork, LinkGenerator linkGenerator, UserResolver userResolver, 
            ProfileProvider profileProvider, Uploads uploads, DtoGenerator dtoGenerator)
>>>>>>> 1dc550d3
        {
            _logger = logger;
            _projectWork = projectWork;
            _linkGenerator = linkGenerator;
            _profileProvider = profileProvider;
            _userResolver = userResolver;
            _uploads = uploads;
            _dtoGenerator = dtoGenerator;
<<<<<<< HEAD
            _projectService = projectService;
            _adoptProjectWithParametersPayloadProvider = adoptProjectWithParametersPayloadProvider;
            _configuration = configuration;
=======
>>>>>>> 1dc550d3

            _sender = new Sender(this);
        }

        public async Task CreateUpdateJob(string projectId, InventorParameters parameters, string token)
        {
            _logger.LogInformation($"invoked CreateJob, connectionId : {Context.ConnectionId}");

            _profileProvider.Token = token;

            // create job and run it
            var job = new UpdateModelJobItem(_logger, projectId, parameters, _projectWork);
            await RunJobAsync(job);
        }

        public async Task CreateRFAJob(string projectId, string hash, string token)
        {
            _logger.LogInformation($"invoked CreateRFAJob, connectionId : {Context.ConnectionId}");

            _profileProvider.Token = token;

            // create job and run it
            var job = new RFAJobItem(_logger, projectId, hash, _projectWork, _linkGenerator);
            await RunJobAsync(job);
        }

        public async Task CreateDrawingDownloadJob(string projectId, string hash, string token)
        {
            _logger.LogInformation($"invoked CreateDrawingDownloadJob, connectionId : {Context.ConnectionId}");

            _profileProvider.Token = token;

            // create job and run it
            var job = new DrawingJobItem(_logger, projectId, hash, _projectWork, _linkGenerator);
            await RunJobAsync(job);
        }

        public async Task CreateAdoptJob(string packageId, string token)
        {
            _logger.LogInformation($"invoked CreateAdoptJob, connectionId : {Context.ConnectionId}");

            _profileProvider.Token = token;

            // get upload information
            (ProjectInfo projectInfo, string fileName) = _uploads.GetUploadData(packageId);
            _uploads.ClearUploadData(packageId);

            // create job and run it
            var job = new AdoptJobItem(_logger, projectInfo, fileName, _projectWork, _dtoGenerator, _userResolver);
            await RunJobAsync(job);
        }

        public async Task CreateDrawingPdfJob(string projectId, string hash, string drawingKey, string token)
        {
            _logger.LogInformation($"invoked CreateDrawingPdfJob, connectionId : {Context.ConnectionId}");

            _profileProvider.Token = token;

            // create job and run it
            var job = new ExportDrawingPdfJobItem(_logger, projectId, hash, drawingKey, _projectWork, _linkGenerator);
            await RunJobAsync(job);
        }

        public async Task CreateAdoptProjectWithParametersJob(string payloadUrl, string token = null)
        {
            if (!_configuration.GetValue<bool>("poc"))
            {
                _logger.LogInformation("PoC AdoptProjectWithParameters feature is not turned on, quitting");
                return;
            }

            _logger.LogInformation($"invoked CreateDrawingPdfJob, connectionId : {Context.ConnectionId}");

            _profileProvider.Token = token;

            // create job and run it
            var job = new AdoptProjectWithParametersJobItem(_logger, _projectService, payloadUrl, _adoptProjectWithParametersPayloadProvider);
            await RunJobAsync(job);
        }

        private async Task RunJobAsync(JobItemBase job)
        {
            try
            {
                await job.ProcessJobAsync(_sender);
            }
            catch (FdaProcessingException fpe)
            {
                _logger.LogError(fpe, $"Processing failed for {job.Id}");
                await _sender.SendErrorAsync(new ReportUrlError(job.Id, fpe.ReportUrl));
            }
            catch (ProcessingException pe)
            {
                await _sender.SendErrorAsync(new MessagesError(job.Id, pe.Title, pe.Messages));
            }
            catch (Exception e)
            {
                _logger.LogError(e, $"Processing failed for {job.Id}");

                var message = $"Try to repeat your last action and please report the following message: {e.Message}";
                await _sender.SendErrorAsync(new MessagesError(job.Id, "Internal error", new[]{ message }));
            }
        }
    }
}<|MERGE_RESOLUTION|>--- conflicted
+++ resolved
@@ -103,7 +103,6 @@
         private readonly Sender _sender;
         private readonly Uploads _uploads;
         private readonly DtoGenerator _dtoGenerator;
-<<<<<<< HEAD
         private readonly ProjectService _projectService;
         private readonly AdoptProjectWithParametersPayloadProvider _adoptProjectWithParametersPayloadProvider;
         private readonly IConfiguration _configuration;
@@ -111,11 +110,6 @@
         public JobsHub(ILogger<JobsHub> logger, ProjectWork projectWork, LinkGenerator linkGenerator, UserResolver userResolver, 
             ProfileProvider profileProvider, Uploads uploads, DtoGenerator dtoGenerator, ProjectService projectService,
             AdoptProjectWithParametersPayloadProvider adoptProjectWithParametersPayloadProvider, IConfiguration configuration)
-=======
-
-        public JobsHub(ILogger<JobsHub> logger, ProjectWork projectWork, LinkGenerator linkGenerator, UserResolver userResolver, 
-            ProfileProvider profileProvider, Uploads uploads, DtoGenerator dtoGenerator)
->>>>>>> 1dc550d3
         {
             _logger = logger;
             _projectWork = projectWork;
@@ -124,13 +118,9 @@
             _userResolver = userResolver;
             _uploads = uploads;
             _dtoGenerator = dtoGenerator;
-<<<<<<< HEAD
             _projectService = projectService;
             _adoptProjectWithParametersPayloadProvider = adoptProjectWithParametersPayloadProvider;
             _configuration = configuration;
-=======
->>>>>>> 1dc550d3
-
             _sender = new Sender(this);
         }
 
