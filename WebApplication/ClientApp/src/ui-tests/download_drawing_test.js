--- conflicted
+++ resolved
@@ -26,10 +26,7 @@
 
 const downloadsData = new DataTable(['linkText', 'dlgTitle', 'urlTail']);
 downloadsData.add(['Drawing', 'Preparing Drawings', /\/drawing$/]);             // ZIP with drawings
-<<<<<<< HEAD
-=======
 //downloadsData.add(['Drawing PDF', 'Preparing Drawing PDF', /\/drawing\.pdf$/]); // Drawing PDF
->>>>>>> f55abbbc
 
 Feature('Download drawing');
 
