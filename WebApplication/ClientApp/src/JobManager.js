/////////////////////////////////////////////////////////////////////
// Copyright (c) Autodesk, Inc. All rights reserved
// Written by Forge Design Automation team for Inventor
//
// Permission to use, copy, modify, and distribute this software in
// object code form for any purpose and without fee is hereby granted,
// provided that the above copyright notice appears in all copies and
// that both that copyright notice and the limited warranty and
// restricted rights notice below appear in all supporting
// documentation.
//
// AUTODESK PROVIDES THIS PROGRAM "AS IS" AND WITH ALL FAULTS.
// AUTODESK SPECIFICALLY DISCLAIMS ANY IMPLIED WARRANTY OF
// MERCHANTABILITY OR FITNESS FOR A PARTICULAR USE.  AUTODESK, INC.
// DOES NOT WARRANT THAT THE OPERATION OF THE PROGRAM WILL BE
// UNINTERRUPTED OR ERROR FREE.
/////////////////////////////////////////////////////////////////////

import * as signalR from '@aspnet/signalr';
import repo from './Repository';

class JobManager {
    constructor() {
        this.jobs = new Map();
    }

    async startConnection() {
        const connection = new signalR.HubConnectionBuilder()
        .withUrl('/signalr/connection')
        .configureLogging(signalR.LogLevel.Trace)
        .build();

        await connection.start();
        return connection;
    }

    async doUpdateJob(projectId, parameters, onStart, onComplete, onError) {
        const connection = await this.startConnection();

        if (onStart)
            onStart();

        connection.on("onComplete", (updatedState) => {
            // stop connection
            connection.stop();

            if (onComplete)
                onComplete(updatedState);
        });

        connection.on("onError", (jobId, reportUrl) => {
            connection.stop();

            if (onError)
                onError(jobId, reportUrl);
        });

        await connection.invoke('CreateUpdateJob', projectId, parameters, repo.getAccessToken());
    }

    async doRFAJob(projectId, hash, onStart, onComplete, onError) {
        const connection = await this.startConnection();

        if (onStart)
            onStart();

        connection.on("onComplete", (rfaUrl) => {
            // stop connection
            connection.stop();

            if (onComplete) {
                if (repo.getAccessToken()) {
                    rfaUrl += "/" + repo.getAccessToken();
                }
                onComplete(rfaUrl);
            }
        });

        connection.on("onError", (jobId, reportUrl) => {
            connection.stop();

            if (onError)
                onError(jobId, reportUrl);
        });

        await connection.invoke('CreateRFAJob', projectId, hash, repo.getAccessToken());
    }

    async doAdoptJob(packageId, onStart, onComplete, onError) {
        const connection = await this.startConnection();

        if (onStart)
            onStart();

        connection.on("onComplete", (newProject) => {
            // stop connection
            connection.stop();

            if (onComplete)
                onComplete(newProject);
        });

        connection.on("onError", (jobId, reportUrl) => {
            connection.stop();

            if (onError)
                onError(jobId, reportUrl);
        });

        await connection.invoke('CreateAdoptJob', packageId, repo.getAccessToken());
    }

<<<<<<< HEAD
    async doDrawingJob(projectId, hash, onStart, onComplete, onError) {
=======
    async doDrawingExportJob(projectId, hash, onStart, onComplete, onError) {
>>>>>>> b7ff3356
        const connection = await this.startConnection();

        if (onStart)
            onStart();

        connection.on("onComplete", (drawingUrl) => {
            // stop connection
            connection.stop();

            if (onComplete) {
                if (repo.getAccessToken()) {
                    drawingUrl += "/" + repo.getAccessToken();
                }
                onComplete(drawingUrl);
            }
        });

        connection.on("onError", (jobId, reportUrl) => {
            connection.stop();

            if (onError)
                onError(jobId, reportUrl);
        });

<<<<<<< HEAD
        await connection.invoke('CreateDrawingJob', projectId, hash, repo.getAccessToken());
=======
        await connection.invoke('CreateExportDrawingJob', projectId, hash, repo.getAccessToken());
>>>>>>> b7ff3356
    }
}

const jobManager = new JobManager();

export function Jobs() {
  return jobManager;
}

<|MERGE_RESOLUTION|>--- conflicted
+++ resolved
@@ -110,11 +110,7 @@
         await connection.invoke('CreateAdoptJob', packageId, repo.getAccessToken());
     }
 
-<<<<<<< HEAD
-    async doDrawingJob(projectId, hash, onStart, onComplete, onError) {
-=======
     async doDrawingExportJob(projectId, hash, onStart, onComplete, onError) {
->>>>>>> b7ff3356
         const connection = await this.startConnection();
 
         if (onStart)
@@ -139,11 +135,7 @@
                 onError(jobId, reportUrl);
         });
 
-<<<<<<< HEAD
-        await connection.invoke('CreateDrawingJob', projectId, hash, repo.getAccessToken());
-=======
         await connection.invoke('CreateExportDrawingJob', projectId, hash, repo.getAccessToken());
->>>>>>> b7ff3356
     }
 }
 
