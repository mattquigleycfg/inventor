import * as signalR from '@aspnet/signalr';

class JobManager {
    constructor() {
        this.jobs = new Map();
    }

    async startConnection() {
        const connection = new signalR.HubConnectionBuilder()
        .withUrl('/signalr/connection')
        .configureLogging(signalR.LogLevel.Trace)
        .build();

        await connection.start();
        return connection;
    }

    async doUpdateJob(projectId, parameters, onStart, onComplete) {
        const connection = await this.startConnection();

        if (onStart)
            onStart();

        connection.on("onComplete", (id, updatedState) => {
            // stop connection
            connection.stop();

            if (onComplete)
                onComplete(id, updatedState);
        });

        await connection.invoke('CreateUpdateJob', projectId, parameters);
    }

<<<<<<< HEAD
    async doRFAJob(projectId, hash, onStart, onComplete) {
=======
    async doRFAJob(projectId, temporaryUrl, onStart, onComplete) {
>>>>>>> cc04f8d4
        const connection = await this.startConnection();

        if (onStart)
            onStart();

<<<<<<< HEAD
        connection.on("onComplete", (rfaUrl) => {
=======
        connection.on("onComplete", (_, rfaUrl) => {
>>>>>>> cc04f8d4
            // stop connection
            connection.stop();

            if (onComplete)
                onComplete(rfaUrl);
        });

<<<<<<< HEAD
        await connection.invoke('CreateRFAJob', projectId, hash);
=======
        await connection.invoke('CreateRFAJob', projectId, temporaryUrl);
>>>>>>> cc04f8d4
    }
}

const jobManager = new JobManager();

export function Jobs() {
  return jobManager;
}

<|MERGE_RESOLUTION|>--- conflicted
+++ resolved
@@ -32,21 +32,13 @@
         await connection.invoke('CreateUpdateJob', projectId, parameters);
     }
 
-<<<<<<< HEAD
     async doRFAJob(projectId, hash, onStart, onComplete) {
-=======
-    async doRFAJob(projectId, temporaryUrl, onStart, onComplete) {
->>>>>>> cc04f8d4
         const connection = await this.startConnection();
 
         if (onStart)
             onStart();
 
-<<<<<<< HEAD
-        connection.on("onComplete", (rfaUrl) => {
-=======
         connection.on("onComplete", (_, rfaUrl) => {
->>>>>>> cc04f8d4
             // stop connection
             connection.stop();
 
@@ -54,11 +46,7 @@
                 onComplete(rfaUrl);
         });
 
-<<<<<<< HEAD
         await connection.invoke('CreateRFAJob', projectId, hash);
-=======
-        await connection.invoke('CreateRFAJob', projectId, temporaryUrl);
->>>>>>> cc04f8d4
     }
 }
 
