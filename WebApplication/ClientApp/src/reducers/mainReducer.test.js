/////////////////////////////////////////////////////////////////////
// Copyright (c) Autodesk, Inc. All rights reserved
// Written by Forge Design Automation team for Inventor
//
// Permission to use, copy, modify, and distribute this software in
// object code form for any purpose and without fee is hereby granted,
// provided that the above copyright notice appears in all copies and
// that both that copyright notice and the limited warranty and
// restricted rights notice below appear in all supporting
// documentation.
//
// AUTODESK PROVIDES THIS PROGRAM "AS IS" AND WITH ALL FAULTS.
// AUTODESK SPECIFICALLY DISCLAIMS ANY IMPLIED WARRANTY OF
// MERCHANTABILITY OR FITNESS FOR A PARTICULAR USE.  AUTODESK, INC.
// DOES NOT WARRANT THAT THE OPERATION OF THE PROGRAM WILL BE
// UNINTERRUPTED OR ERROR FREE.
/////////////////////////////////////////////////////////////////////

import * as reducer from './mainReducer';
import { fullState as uiFlagsTestState } from './uiFlagsTestStates';
import * as uiFlagsReducer from './uiFlagsReducer';

const projectId = "1";

const originalParameters = {
   [projectId]: [
      {
         "name": "editedParameter",
         "value": "",
         "type": "xyz"
      },
      {
         "name": "unchangedParameter",
         "value": 123
      }
   ]
};

const editedParameter = {
   "name": "editedParameter",
   "value": "12000 mm",
   "type": "xyz"
};

const editedParameters = {
   [projectId]: [
      {
         "name": "unchangedParameter",
         "value": 123
      },
      editedParameter
   ]
};

const projectList = {
   activeProjectId: projectId,
   projects: [
      {id: projectId}
   ]
};

describe('main reducer', () => {
   it('Gets user profile correctly', () => {
      const profile = {isLoggedIn: true};
      const state = {
<<<<<<< HEAD
         profile: profile
      };
      expect(reducer.getProfile(state)).toEqual(profile);
   });

   describe('Parameters changed notification strip', () => {
      it('Strip will not be shown if parameters are not changed', () => {
         const state = {
            uiFlags: uiFlagsReducer.initialState,
            projectList: projectList,
            parameters: originalParameters,
            updateParameters: originalParameters,
            profile: {isLoggedIn: true}
         };
         expect(reducer.parametersEditedMessageVisible(state)).toEqual(false);
      }),
      it('Strip is shown when parameters are changed', () => {
         const state = {
            uiFlags: uiFlagsReducer.initialState,
            projectList: projectList,
            parameters: originalParameters,
            updateParameters: editedParameters,
            profile: {isLoggedIn: true}
         };
         expect(reducer.parametersEditedMessageVisible(state)).toEqual(true);
      });
      it('Strip is not shown when it was closed by the user', () => {
         const state = {
            uiFlags: { parametersEditedMessageClosed : true },
            profile: {isLoggedIn: true}
         };
         expect(reducer.parametersEditedMessageVisible(state)).toEqual(false);
      });
      it('Strip is not shown when it was denied by the user to show it', () => {
         const state = {
            uiFlags: { parametersEditedMessageClosed : false,
                       parametersEditedMessageRejected: true },
            profile: {isLoggedIn: true}
         };
         expect(reducer.parametersEditedMessageVisible(state)).toEqual(false);
      });
      it('Strip is not shown when there is no active project', () => {
         const state = {
            uiFlags: uiFlagsReducer.initialState,
            projectList: { activeProjectId: null },
            profile: {isLoggedIn: true}
         };
         expect(reducer.parametersEditedMessageVisible(state)).toEqual(false);
      });
      it('Strip is not shown when parameters to compare to are missing', () => {
         const state = {
            uiFlags: uiFlagsReducer.initialState,
            projectList: projectList,
            parameters: {[projectId]: null},
            updateParameters: originalParameters,
            profile: {isLoggedIn: true}
         };
         expect(reducer.parametersEditedMessageVisible(state)).toEqual(false);
      });
      it('Strip is not shown when edit parameters to compare to are missing', () => {
         const state = {
            uiFlags: uiFlagsReducer.initialState,
            projectList: projectList,
            parameters: originalParameters,
            updateParameters: {[projectId]: null},
            profile: {isLoggedIn: true}
         };
         expect(reducer.parametersEditedMessageVisible(state)).toEqual(false);
      });
=======
         uiFlags: uiFlagsReducer.initialState,
         projectList: projectList,
         parameters: originalParameters,
         updateParameters: originalParameters,
         profile: {isLoggedIn: true}
      };
      expect(reducer.parametersEditedMessageVisible(state)).toEqual(false);
   }),
   it('Will show parameters changed notification string when parameters are changed', () => {
      const state = {
         uiFlags: uiFlagsReducer.initialState,
         projectList: projectList,
         parameters: originalParameters,
         updateParameters: editedParameters,
         profile: {isLoggedIn: true}
      };
      expect(reducer.parametersEditedMessageVisible(state)).toEqual(true);
>>>>>>> 238dbc72
   });

   describe('UI Flags getters', () => {
      it('gets modalProgressShowing', () => {
         expect(reducer.modalProgressShowing(uiFlagsTestState)).toEqual(uiFlagsTestState.uiFlags.modalProgressShowing);
      }),
      it('gets updateFailedShowing', () => {
         expect(reducer.updateFailedShowing(uiFlagsTestState)).toEqual(uiFlagsTestState.uiFlags.updateFailedShowing);
      }),
      it('gets loginFailedShowing', () => {
         expect(reducer.loginFailedShowing(uiFlagsTestState)).toEqual(uiFlagsTestState.uiFlags.loginFailedShowing);
      }),
      it('gets downloadFailedShowing', () => {
         expect(reducer.downloadFailedShowing(uiFlagsTestState)).toEqual(uiFlagsTestState.uiFlags.downloadFailedShowing);
      }),
      it('gets downloadDrawingFailedShowing', () => {
         expect(reducer.downloadDrawingFailedShowing(uiFlagsTestState)).toEqual(uiFlagsTestState.uiFlags.downloadDrawingFailedShowing);
      }),
      it('gets errorData', () => {
         expect(reducer.errorData(uiFlagsTestState)).toEqual(uiFlagsTestState.uiFlags.errorData);
      }),
      it('gets downloadProgressShowing', () => {
         expect(reducer.downloadProgressShowing(uiFlagsTestState)).toEqual(uiFlagsTestState.uiFlags.downloadProgressShowing);
      }),
      it('gets download progress title', () => {
         expect(reducer.downloadProgressTitle(uiFlagsTestState)).toEqual(uiFlagsTestState.uiFlags.downloadProgressTitle);
      }),
      it('gets downloadUrl', () => {
         expect(reducer.downloadUrl(uiFlagsTestState)).toEqual(uiFlagsTestState.uiFlags.downloadUrl);
      }),
      it('gets uploadPackageDlgVisible', () => {
         expect(reducer.uploadPackageDlgVisible(uiFlagsTestState)).toEqual(uiFlagsTestState.uiFlags.showUploadPackage); /* method and flag name differ */
      }),
      it('gets uploadProgressShowing', () => {
         expect(reducer.uploadProgressShowing(uiFlagsTestState)).toEqual(uiFlagsTestState.uiFlags.uploadProgressShowing);
      }),
      it('gets uploadProgressIsDone', () => {
         expect(reducer.uploadProgressIsDone(uiFlagsTestState)).toEqual(true); /* uploadProgressStatus === "done" */ /* method and flag name differ */
      }),
      it('gets uploadPackageData', () => {
         expect(reducer.uploadPackageData(uiFlagsTestState)).toEqual(uiFlagsTestState.uiFlags.package); /* method and flag name differ */
      }),
      it('gets uploadFailedShowing', () => {
         expect(reducer.uploadFailedShowing(uiFlagsTestState)).toEqual(uiFlagsTestState.uiFlags.uploadFailedShowing);
      }),
      it('gets activeTabIndex', () => {
         expect(reducer.activeTabIndex(uiFlagsTestState)).toEqual(uiFlagsTestState.uiFlags.activeTabIndex);
      }),
      it('gets projectAlreadyExists', () => {
         expect(reducer.projectAlreadyExists(uiFlagsTestState)).toEqual(uiFlagsTestState.uiFlags.projectAlreadyExists);
      }),
      it('gets deleteProjectDlgVisible', () => {
         expect(reducer.deleteProjectDlgVisible(uiFlagsTestState)).toEqual(uiFlagsTestState.uiFlags.showDeleteProject); /* method and flag name differ */
      }),
      it('gets checkedProjects', () => {
         expect(reducer.checkedProjects(uiFlagsTestState)).toEqual(uiFlagsTestState.uiFlags.checkedProjects);
      }),
      it('gets getDrawingPdfUrl', () => {
         expect(reducer.getDrawingPdfUrl(uiFlagsTestState)).toEqual(uiFlagsTestState.uiFlags.drawingUrls[uiFlagsTestState.uiFlags.activeDrawing]); /* method and flag name differ */
      }),
      it('gets drawingProgressShowing', () => {
         expect(reducer.drawingProgressShowing(uiFlagsTestState)).toEqual(uiFlagsTestState.uiFlags.drawingProgressShowing);
      }),
      it('gets the processing stats', () => {
         expect(reducer.getStats(uiFlagsTestState)).toEqual(uiFlagsTestState.uiFlags.stats);
      }),
      it('gets the active drawing stats', () => {
         expect(reducer.getActiveDrawing(uiFlagsTestState)).toEqual(uiFlagsTestState.uiFlags.activeDrawing);
      }),
      it('gets the drawings list', () => {
         expect(reducer.getDrawingsList(uiFlagsTestState)).toEqual(uiFlagsTestState.uiFlags.drawings); /* method and flag name differ */
      }),
      it('gets progress state for adoptWithParams', () => {
         expect(reducer.adoptWithParamsProgressShowing(uiFlagsTestState)).toEqual(uiFlagsTestState.uiFlags.adoptWithParamsProgressShowing);
      }),
      it('gets failure state for adoptWithParams', () => {
         expect(reducer.adoptWithParamsFailed(uiFlagsTestState)).toEqual(uiFlagsTestState.uiFlags.adoptWithParamsFailed);
      }),
      it('gets report url', () => {
         expect(reducer.getReportUrl(uiFlagsTestState)).toEqual(uiFlagsTestState.uiFlags.reportUrl); /* method and flag name differ */
      }),
      it('gets embedded mode enabled state', () => {
         expect(reducer.embeddedModeEnabled(uiFlagsTestState)).toEqual(uiFlagsTestState.uiFlags.embeddedModeUrl !== null); /* method and flag name differ */
      }),
      it('gets embedded mode url', () => {
         expect(reducer.embeddedModeUrl(uiFlagsTestState)).toEqual(uiFlagsTestState.uiFlags.embeddedModeUrl);
      });
   });

});<|MERGE_RESOLUTION|>--- conflicted
+++ resolved
@@ -63,7 +63,6 @@
    it('Gets user profile correctly', () => {
       const profile = {isLoggedIn: true};
       const state = {
-<<<<<<< HEAD
          profile: profile
       };
       expect(reducer.getProfile(state)).toEqual(profile);
@@ -133,25 +132,16 @@
          };
          expect(reducer.parametersEditedMessageVisible(state)).toEqual(false);
       });
-=======
-         uiFlags: uiFlagsReducer.initialState,
-         projectList: projectList,
-         parameters: originalParameters,
-         updateParameters: originalParameters,
-         profile: {isLoggedIn: true}
-      };
-      expect(reducer.parametersEditedMessageVisible(state)).toEqual(false);
-   }),
-   it('Will show parameters changed notification string when parameters are changed', () => {
-      const state = {
-         uiFlags: uiFlagsReducer.initialState,
-         projectList: projectList,
-         parameters: originalParameters,
-         updateParameters: editedParameters,
-         profile: {isLoggedIn: true}
-      };
-      expect(reducer.parametersEditedMessageVisible(state)).toEqual(true);
->>>>>>> 238dbc72
+      it('Will show parameters changed notification string when parameters are changed', () => {
+         const state = {
+            uiFlags: uiFlagsReducer.initialState,
+            projectList: projectList,
+            parameters: originalParameters,
+            updateParameters: editedParameters,
+            profile: {isLoggedIn: true}
+         };
+         expect(reducer.parametersEditedMessageVisible(state)).toEqual(true);
+      });
    });
 
    describe('UI Flags getters', () => {
