/////////////////////////////////////////////////////////////////////
// Copyright (c) Autodesk, Inc. All rights reserved
// Written by Forge Design Automation team for Inventor
//
// Permission to use, copy, modify, and distribute this software in
// object code form for any purpose and without fee is hereby granted,
// provided that the above copyright notice appears in all copies and
// that both that copyright notice and the limited warranty and
// restricted rights notice below appear in all supporting
// documentation.
//
// AUTODESK PROVIDES THIS PROGRAM "AS IS" AND WITH ALL FAULTS.
// AUTODESK SPECIFICALLY DISCLAIMS ANY IMPLIED WARRANTY OF
// MERCHANTABILITY OR FITNESS FOR A PARTICULAR USE.  AUTODESK, INC.
// DOES NOT WARRANT THAT THE OPERATION OF THE PROGRAM WILL BE
// UNINTERRUPTED OR ERROR FREE.
/////////////////////////////////////////////////////////////////////

import parametersActionTypes from '../actions/parametersActions';
import uiFlagsActionTypes from '../actions/uiFlagsActions';
import uploadPackagesActionTypes from '../actions/uploadPackageActions';

/*
   we are looking for url parameter that points to configuration JSON file for project adoption / project update
   the expected format should look like: ?url=www.mydata.com/jsonConfig

   the configuration JSON consists of:
   "Url": url to your project zip
   "Name": unique project name
   "TopLevelAssembly": example.iam
   "Config": desired parameters for adoption/update
*/

export function getEmbeddedModeUrl() {
   const query = new URLSearchParams(window.location.search);
   const embeddedMode = query.has('url');
   if (embeddedMode === true) {
      return query.get('url');
   }
   return null;
}

export const initialState = {
   parametersEditedMessageClosed: false,
   parametersEditedMessageRejected: false,
   modalProgressShowing: false,
   updateFailedShowing: false,
   loginFailedShowing: false,
   downloadFailedShowing: false,
   errorData: null,
   downloadProgressShowing: null,
   downloadProgressTitle: null,
   downloadUrl: null,
   showUploadPackage: false,
   uploadProgressShowing: false,
   uploadProgressStatus: null,
   package: { file: null, root: '', assemblies: null },
   uploadFailedShowing: false,
   activeTabIndex: 0,
   projectAlreadyExists: false,
   showDeleteProject: false,
   checkedProjects: [],
   drawingProgressShowing: false,
   adoptWithParamsProgressShowing: false,
   adoptWithParamsFailed: false,
   embeddedModeUrl: getEmbeddedModeUrl(),
   drawingUrls: {},
   stats: {},
   reportUrl: null,
   activeDrawing: null,
   drawings: null
};

export const modalProgressShowing = function(state) {
   return state.modalProgressShowing;
};

export const updateFailedShowing = function(state) {
   return state.updateFailedShowing;
};

export const loginFailedShowing = function(state) {
   return state.loginFailedShowing;
};

export const downloadFailedShowing = function(state) {
   return state.downloadFailedShowing;
};

export const downloadDrawingFailedShowing = function(state) {
   return state.downloadDrawingFailedShowing;
};

export const errorData = function(state) {
   return state.errorData;
};

export const downloadProgressShowing = function(state) {
   return state.downloadProgressShowing;
};

export const downloadProgressTitle = function(state) {
   return state.downloadProgressTitle;
};

export const downloadUrl = function(state) {
   return state.downloadUrl;
};

export const uploadPackageDlgVisible = function(state) {
   return state.showUploadPackage;
};

export const uploadPackageData = function(state) {
   return state.package;
};

export const uploadProgressShowing = function(state) {
   return state.uploadProgressShowing;
};

export const uploadProgressIsDone = function(state) {
   return state.uploadProgressStatus === "done";
};

export const uploadFailedShowing = function(state) {
   return state.uploadFailedShowing;
};

export const activeTabIndex = function(state) {
   return state.activeTabIndex;
};

export const projectAlreadyExists = function(state) {
   return state.projectAlreadyExists;
};

export const deleteProjectDlgVisible = function(state) {
   return state.showDeleteProject;
};

export const checkedProjects = function(state) {
   return state.checkedProjects;
};

export const getDrawingPdfUrl = function(drawingKey, state) {
   return state.drawingUrls[drawingKey] === undefined ? null : state.drawingUrls[drawingKey];
};

export const drawingProgressShowing = function(state) {
   return state.drawingProgressShowing;
};

export const adoptWithParamsProgressShowing = function(state) {
   return state.adoptWithParamsProgressShowing;
};

export const adoptWithParamsFailed = function(state) {
   return state.adoptWithParamsFailed;
};

export const getStats = function(state) {
   return state.stats;
};

export const getReportUrl = function(state) {
   return state.reportUrl;
};

<<<<<<< HEAD
export const embeddedModeEnabled = function(state) {
   return state.embeddedModeUrl !== null;
};

export const embeddedModeUrl = function(state) {
   return state.embeddedModeUrl;
};

=======
>>>>>>> 238dbc72
export const getDrawingsList = function(state) {
   return state.drawings;
};

export const getActiveDrawing = function(state) {
   return state.activeDrawing;
};

export default function(state = initialState, action) {
   switch(action.type) {
      case uiFlagsActionTypes.CLOSE_PARAMETERS_EDITED_MESSAGE:
          return { ...state, parametersEditedMessageClosed: true};
      case parametersActionTypes.PARAMETER_EDITED:
         return { ...state, parametersEditedMessageClosed: false};
      case parametersActionTypes.PARAMETERS_RESET:
         return { ...state, parametersEditedMessageClosed: false};
      case uiFlagsActionTypes.REJECT_PARAMETERS_EDITED_MESSAGE:
         return { ...state, parametersEditedMessageRejected: action.show };
      case uiFlagsActionTypes.SHOW_MODAL_PROGRESS:
         return { ...state, modalProgressShowing: action.visible, stats: null };
      case uiFlagsActionTypes.SHOW_UPDATE_FAILED:
         return { ...state, updateFailedShowing: action.visible};
      case uiFlagsActionTypes.SHOW_LOGIN_FAILED:
         return { ...state, loginFailedShowing: action.visible};
      case uiFlagsActionTypes.SHOW_DOWNLOAD_FAILED:
         return { ...state, downloadFailedShowing: action.visible};
      case uiFlagsActionTypes.SET_ERROR_DATA:
         return { ...state, errorData: action.errorData};
      case uiFlagsActionTypes.SHOW_DOWNLOAD_PROGRESS:
         return { ...state, downloadProgressShowing: action.visible, downloadUrl: null, downloadProgressTitle: action.title, stats: null };
      case uiFlagsActionTypes.HIDE_DOWNLOAD_PROGRESS:
         return { ...state, downloadProgressShowing: false };
      case uiFlagsActionTypes.SET_DOWNLOAD_LINK:
         return { ...state, downloadUrl: action.url};
      case uiFlagsActionTypes.SHOW_UPLOAD_PACKAGE:
         return { ...state, showUploadPackage: action.visible, stats: null };
      case uploadPackagesActionTypes.SET_UPLOAD_PROGRESS_VISIBLE:
         return { ...state, uploadProgressShowing: true};
      case uploadPackagesActionTypes.SET_UPLOAD_PROGRESS_HIDDEN:
         return { ...state, uploadProgressShowing: false, uploadProgressStatus: null};
      case uploadPackagesActionTypes.SET_UPLOAD_PROGRESS_DONE:
         return { ...state, uploadProgressStatus: "done"};
      case uploadPackagesActionTypes.SET_UPLOAD_FAILED:
         return { ...state, uploadFailedShowing: true, errorData: action.errorData };
      case uploadPackagesActionTypes.HIDE_UPLOAD_FAILED:
         return { ...state, uploadFailedShowing: false };
      case uiFlagsActionTypes.PACKAGE_FILE_EDITED:
         return { ...state, package: { file: action.file, assemblies: action.assemblies, root: '' } };
      case uiFlagsActionTypes.PACKAGE_ROOT_EDITED:
         return { ...state, package: { file: state.package.file, assemblies: state.package.assemblies, root: action.file } };
      case uiFlagsActionTypes.UPDATE_ACTIVE_TAB_INDEX:
         return { ...state, activeTabIndex: action.index};
      case uiFlagsActionTypes.PROJECT_EXISTS:
         return { ...state, projectAlreadyExists: action.exists};
      case uiFlagsActionTypes.SHOW_DELETE_PROJECT:
         return { ...state, showDeleteProject: action.visible};
      case uiFlagsActionTypes.SHOW_ADOPT_WITH_PROPERTIES_PROGRESS:
         return { ...state, adoptWithParamsProgressShowing: action.visible, stats: null};
      case uiFlagsActionTypes.SHOW_ADOPT_WITH_PARAMS_FAILED:
         return { ...state, adoptWithParamsFailed: action.visible};
      case uiFlagsActionTypes.SET_PROJECT_CHECKED:
         {
            const idx = state.checkedProjects.indexOf(action.projectId);
            let checkedProjects = [];
            if(action.checked) {
               // add projectId or nothing
               checkedProjects = state.checkedProjects.slice();
               if(idx === -1) {
                  checkedProjects = checkedProjects.concat([action.projectId]);
               }
            } else {
               // remove
               checkedProjects = state.checkedProjects.filter( id => id !== action.projectId);
            }
            return { ...state, checkedProjects };
         }
      case uiFlagsActionTypes.SET_CHECKED_PROJECTS:
         return { ...state, checkedProjects: action.projects};
      case uiFlagsActionTypes.CLEAR_CHECKED_PROJECTS:
         return { ...state, checkedProjects: []};
      case uiFlagsActionTypes.SHOW_DRAWING_DOWNLOAD_FAILED:
         return { ...state, downloadDrawingFailedShowing: action.visible};
      case uiFlagsActionTypes.SHOW_DRAWING_PROGRESS:
         return { ...state, drawingProgressShowing: action.visible, stats: null };
      case uiFlagsActionTypes.SET_DRAWING_URL:
         {
            const new_drawingUrls = { ...state.drawingUrls };
            new_drawingUrls[action.drawingKey] = action.url;

            return { ...state, drawingUrls: new_drawingUrls };
         }
      case uiFlagsActionTypes.INVALIDATE_DRAWING:
         return { ...state, drawingUrls: {}, activeDrawing: null, drawings: null };
      case uiFlagsActionTypes.SET_STATS:
         if (action.key != null) {
            const new_stats = { ...state.stats };
            new_stats[action.key] = action.stats;
            return { ...state, stats: new_stats };
         } else {
            const stats = action.stats === null ? {} : action.stats;
            return { ...state, stats: stats };
         }
      case uiFlagsActionTypes.SET_REPORT_URL:
         return { ...state, reportUrl: action.reportUrl };
<<<<<<< HEAD

=======
>>>>>>> 238dbc72
      case uiFlagsActionTypes.DRAWING_LIST_UPDATED: {

         const prev = state.activeDrawing;
         const firstDrawing = prev!=null ? prev : action.drawingsList[0];
         return { ...state, activeDrawing: firstDrawing, drawings: action.drawingsList };
      }
      case uiFlagsActionTypes.ACTIVE_DRAWING_UPDATED: {
         return { ...state, activeDrawing: action.activeDrawing};
      }
      default:
         return state;
  }
}<|MERGE_RESOLUTION|>--- conflicted
+++ resolved
@@ -167,7 +167,6 @@
    return state.reportUrl;
 };
 
-<<<<<<< HEAD
 export const embeddedModeEnabled = function(state) {
    return state.embeddedModeUrl !== null;
 };
@@ -176,8 +175,6 @@
    return state.embeddedModeUrl;
 };
 
-=======
->>>>>>> 238dbc72
 export const getDrawingsList = function(state) {
    return state.drawings;
 };
@@ -282,10 +279,6 @@
          }
       case uiFlagsActionTypes.SET_REPORT_URL:
          return { ...state, reportUrl: action.reportUrl };
-<<<<<<< HEAD
-
-=======
->>>>>>> 238dbc72
       case uiFlagsActionTypes.DRAWING_LIST_UPDATED: {
 
          const prev = state.activeDrawing;
