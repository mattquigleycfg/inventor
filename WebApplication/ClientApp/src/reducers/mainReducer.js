--- conflicted
+++ resolved
@@ -177,15 +177,14 @@
     return uiFlags.getStats(state.uiFlags);
 };
 
-<<<<<<< HEAD
 export const embeddedModeEnabled = function(state) {
     return uiFlags.embeddedModeEnabled(state.uiFlags);
-=======
+};
+
 export const getDrawingsList = function(state) {
     return uiFlags.getDrawingsList(state.uiFlags);
 };
 
 export const getActiveDrawing = function(state) {
     return uiFlags.getActiveDrawing(state.uiFlags);
->>>>>>> 1dc550d3
 };