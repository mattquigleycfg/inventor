--- conflicted
+++ resolved
@@ -87,12 +87,7 @@
         await jobManager.doDrawingExportJob(project.id, project.hash, drawingKey,
             // start job
             () => {
-<<<<<<< HEAD
                 dispatch(addLog('JobManager.doDrawingExportJob: HubConnection started for project : ' + project.id + ' (drawing: ' + drawingKey + ')'));
-                dispatch(setStats(null));
-=======
-                dispatch(addLog('JobManager.doDrawingExportJob: HubConnection started for project : ' + project.id));
->>>>>>> 70048aa2
                 //dispatch(setReportUrlLink(null)); // cleanup url link
             },
             // onComplete
