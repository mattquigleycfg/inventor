/////////////////////////////////////////////////////////////////////
// Copyright (c) Autodesk, Inc. All rights reserved
// Written by Forge Design Automation team for Inventor
//
// Permission to use, copy, modify, and distribute this software in
// object code form for any purpose and without fee is hereby granted,
// provided that the above copyright notice appears in all copies and
// that both that copyright notice and the limited warranty and
// restricted rights notice below appear in all supporting
// documentation.
//
// AUTODESK PROVIDES THIS PROGRAM "AS IS" AND WITH ALL FAULTS.
// AUTODESK SPECIFICALLY DISCLAIMS ANY IMPLIED WARRANTY OF
// MERCHANTABILITY OR FITNESS FOR A PARTICULAR USE.  AUTODESK, INC.
// DOES NOT WARRANT THAT THE OPERATION OF THE PROGRAM WILL BE
// UNINTERRUPTED OR ERROR FREE.
/////////////////////////////////////////////////////////////////////

import repo from '../Repository';
import {addError} from './notificationActions';

export const actionTypes = {
    REJECT_PARAMETERS_EDITED_MESSAGE: 'REJECT_PARAMETERS_EDITED_MESSAGE',
    FETCH_SHOW_PARAMETERS_CHANGED: 'FETCH_SHOW_PARAMETERS_CHANGED',
    CLOSE_PARAMETERS_EDITED_MESSAGE: 'CLOSE_PARAMETERS_EDITED_MESSAGE',
    SHOW_MODAL_PROGRESS: 'SHOW_MODAL_PROGRESS',
    SHOW_UPDATE_FAILED: 'SHOW_UPDATE_FAILED',
    SHOW_LOGIN_FAILED: 'SHOW_LOGIN_FAILED',
    SHOW_RFA_FAILED: 'SHOW_RFA_FAILED',
    SET_REPORT_URL: 'SET_REPORT_URL',
    SHOW_RFA_PROGRESS: 'SHOW_RFA_PROGRESS',
    SET_RFA_LINK: 'SET_RFA_LINK',
    SHOW_UPLOAD_PACKAGE: 'SHOW_UPLOAD_PACKAGE',
    PACKAGE_FILE_EDITED: 'PACKAGE_FILE_EDITED',
    PACKAGE_ROOT_EDITED: 'PACKAGE_ROOT_EDITED',
    UPDATE_ACTIVE_TAB_INDEX: 'UPDATE_ACTIVE_TAB_INDEX',
    PROJECT_EXISTS: 'PROJECT_EXISTS',
    SHOW_DELETE_PROJECT: 'SHOW_DELETE_PROJECT',
    SET_PROJECT_CHECKED: 'SET_PROJECT_CHECKED',
    SET_CHECKED_PROJECTS: 'SET_CHECKED_PROJECTS',
    CLEAR_CHECKED_PROJECTS: 'CLEAR_CHECKED_PROJECTS',
<<<<<<< HEAD
    SHOW_DRW_PROGRESS: 'SHOW_DRW_PROGRESS',
    SET_DRW_LINK: 'SET_DRW_LINK',
    SHOW_DRW_FAILED: 'SHOW_DRW_FAILED'
=======
    SET_HAS_DRAWING: 'SET_HAS_DRAWING',
    SHOW_DRAWING_PROGRESS: 'SHOW_DRAWING_PROGRESS',
    SET_DRAWING_URL: 'SET_DRAWING_URL'
>>>>>>> b7ff3356
};

export default actionTypes;

export const closeParametersEditedMessage = () => {
    return {
        type: actionTypes.CLOSE_PARAMETERS_EDITED_MESSAGE
    };
};

export const hideUpdateMessageBanner = (permanently) => async (dispatch) => {

    if (permanently === true) {
       const result = await repo.sendShowParametersChanged(false);
       dispatch(rejectParametersEditedMessage(!result));
    }

    dispatch(closeParametersEditedMessage());
};

export const rejectParametersEditedMessage = (show) => {
    return {
        type: actionTypes.REJECT_PARAMETERS_EDITED_MESSAGE,
        show
    };
};

export const fetchShowParametersChanged = () => async (dispatch) => {
    try {
        const showParametersChanged = await repo.loadShowParametersChanged();
        dispatch(rejectParametersEditedMessage(!showParametersChanged));
    } catch (error) {
        dispatch(addError('Failed to get information about "show changed parameters" . (' + error + ')'));
    }
};

export const showModalProgress = (visible) => {
    return {
        type: actionTypes.SHOW_MODAL_PROGRESS,
        visible
    };
};

export const showUpdateFailed = (visible) => {
    return {
        type: actionTypes.SHOW_UPDATE_FAILED,
        visible
    };
};

export const showLoginFailed = (visible) => {
    return {
        type: actionTypes.SHOW_LOGIN_FAILED,
        visible
    };
};

export const showRfaFailed = (visible) => {
    return {
        type: actionTypes.SHOW_RFA_FAILED,
        visible
    };
};

export const showDrawingFailed = (visible) => {
    return {
        type: actionTypes.SHOW_DRW_FAILED,
        visible
    };
};

export const setReportUrlLink = (url) => {
    return {
        type: actionTypes.SET_REPORT_URL,
        url
    };
};

export const showRFAModalProgress = (visible) => {
    return {
        type: actionTypes.SHOW_RFA_PROGRESS,
        visible
    };
};

export const showDrawingModalProgress = (visible) => {
    return {
        type: actionTypes.SHOW_DRW_PROGRESS,
        visible
    };
};

export const setRFALink = (url) => {
    return {
        type: actionTypes.SET_RFA_LINK,
        url
    };
};

export const setDrawingLink = (url) => {
    return {
        type: actionTypes.SET_DRW_LINK,
        url
    };
};

export const showUploadPackage = (visible) => {
    return {
        type: actionTypes.SHOW_UPLOAD_PACKAGE,
        visible
    };
};

export const editPackageFile = (file, assemblies) => {
    return {
        type: actionTypes.PACKAGE_FILE_EDITED,
        file,
        assemblies
    };
};

export const editPackageRoot = (file) => {
    return {
        type: actionTypes.PACKAGE_ROOT_EDITED,
        file
    };
};

export const updateActiveTabIndex = (index) => {
    return {
        type: actionTypes.UPDATE_ACTIVE_TAB_INDEX,
        index
    };
};

export const setProjectAlreadyExists = (exists) => {
    return {
        type: actionTypes.PROJECT_EXISTS,
        exists
    };
};

export const showDeleteProject = (visible) => {
    return {
        type: actionTypes.SHOW_DELETE_PROJECT,
        visible
    };
};

export const setProjectChecked = (projectId, checked) => {
    return {
        type: actionTypes.SET_PROJECT_CHECKED,
        projectId,
        checked
    };
};

export const setCheckedProjects = (projects) => {
    return {
        type: actionTypes.SET_CHECKED_PROJECTS,
        projects
    };
};

export const clearCheckedProjects = () => {
    return {
        type: actionTypes.CLEAR_CHECKED_PROJECTS
    };
};

export const setHasDrawing = (hasDrawing) => {
    return {
        type: actionTypes.SET_HAS_DRAWING,
        hasDrawing
    };
};

export const showDrawingExportProgress = (visible) => {
    return {
        type: actionTypes.SHOW_DRAWING_PROGRESS,
        visible
    };
};

export const setDrawingPdfUrl = (url) => {
    return {
        type: actionTypes.SET_DRAWING_URL,
        url
    };
};<|MERGE_RESOLUTION|>--- conflicted
+++ resolved
@@ -39,15 +39,9 @@
     SET_PROJECT_CHECKED: 'SET_PROJECT_CHECKED',
     SET_CHECKED_PROJECTS: 'SET_CHECKED_PROJECTS',
     CLEAR_CHECKED_PROJECTS: 'CLEAR_CHECKED_PROJECTS',
-<<<<<<< HEAD
-    SHOW_DRW_PROGRESS: 'SHOW_DRW_PROGRESS',
-    SET_DRW_LINK: 'SET_DRW_LINK',
-    SHOW_DRW_FAILED: 'SHOW_DRW_FAILED'
-=======
     SET_HAS_DRAWING: 'SET_HAS_DRAWING',
     SHOW_DRAWING_PROGRESS: 'SHOW_DRAWING_PROGRESS',
     SET_DRAWING_URL: 'SET_DRAWING_URL'
->>>>>>> b7ff3356
 };
 
 export default actionTypes;
