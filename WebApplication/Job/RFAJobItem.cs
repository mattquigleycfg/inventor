--- conflicted
+++ resolved
@@ -1,10 +1,7 @@
 ﻿using Microsoft.AspNetCore.SignalR;
 using Microsoft.Extensions.Logging;
 using System;
-<<<<<<< HEAD
 using System.Linq;
-=======
->>>>>>> cc04f8d4
 using System.Threading;
 using System.Threading.Tasks;
 using WebApplication.Controllers;
@@ -16,48 +13,28 @@
 {
     internal class RFAJobItem : JobItemBase
     {
-<<<<<<< HEAD
         private readonly string hash;
 
         public RFAJobItem(string projectId, string hash)
             :base(projectId)
         {
             this.hash = hash;
-=======
-        private string temporaryUrl;
-
-        public RFAJobItem(string projectId, string temporaryUrl)
-            :base(projectId)
-        {
-            this.temporaryUrl = temporaryUrl;
->>>>>>> cc04f8d4
         }
 
         public async override Task ProcessJobAsync(ILogger<JobProcessor> _logger, IHubContext<JobsHub> hubContext)
         {
             _logger.LogInformation($"ProcessJob (RFA) {this.Id} for project {this.ProjectId} started.");
-<<<<<<< HEAD
             var projectConfig = DefaultPrjConfig.Projects.FirstOrDefault(cfg => cfg.Name == this.ProjectId);
             if (projectConfig == null)
             {
                 throw new ApplicationException($"Attempt to get unknown project ({this.ProjectId})");
             }
             string rfaUrl = await PrjWork.GenerateRfaAsync(projectConfig, this.hash);
-=======
-
-            Random r = new Random();
-            int rand = r.Next(0, 30);
-            Thread.Sleep(rand*100);
->>>>>>> cc04f8d4
 
             _logger.LogInformation($"ProcessJob (RFA) {this.Id} for project {this.ProjectId} completed.");
 
             // send that we are done to client
-<<<<<<< HEAD
             await hubContext.Clients.All.SendAsync("onComplete", rfaUrl);
-=======
-            await hubContext.Clients.All.SendAsync("onComplete", this.Id, temporaryUrl);
->>>>>>> cc04f8d4
         }
     }
 }